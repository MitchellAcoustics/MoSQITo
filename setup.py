--- conflicted
+++ resolved
@@ -50,15 +50,10 @@
     python_requires=python_requires,
     install_requires=install_requires,
     tests_require=tests_require,
-<<<<<<< HEAD
-    extras_require={"testing": tests_require,
-                    "uff": uff_require, "all": all_require},
-=======
     extras_require={
         "testing": tests_require,
         "uff": uff_require,
         "SciDataTool": scidatatool_require,
         "all": all_require,
     },
->>>>>>> 3798144c
 )