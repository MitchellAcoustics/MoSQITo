# -*- coding: utf-8 -*-

try:
    import matplotlib.pyplot as plt
except ImportError:
    raise RuntimeError(
        "In order to perform this validation you need the 'matplotlib' package."
    )

# Third party imports
from os.path import basename, splitext
import numpy as np

# Local application imports
from mosqito.sq_metrics import loudness_zwst
from mosqito.utils import isoclose
from mosqito.utils import load
from mosqito.sq_metrics.loudness.loudness_zwst._main_loudness import _main_loudness
from mosqito.sq_metrics.loudness.loudness_zwst._calc_slopes import _calc_slopes
from input.ISO_532_1.test_signal_1 import test_signal_1
from mosqito import COLORS as clr

def validation_loudness_zwst_3oct():
    """Test function for the script loudness_zwicker_stationary

    Test function for the script loudness_zwicker_stationary with
    third octave band spectrum as input. The input spectrum is
    provided by ISO 532-1 annex B2, the compliance is assessed
    according to section 5.1 of the standard. One .png compliance
    plot is generated.

    Parameters
    ----------
    None

    Outputs
    -------
    None
    """
    # Third octave levels as input for stationary loudness
    # (from ISO 532-1 annex B2) : test_signal_1

    # Load ISO reference outputs
    file_path = "input/ISO_532_1/test_signal_1.csv"
    N_iso = 83.296
    N_specif_iso = np.genfromtxt(file_path, skip_header=1)

    # Compute loudness
    Nm = _main_loudness(test_signal_1, field_type="free")
    N, N_specific = _calc_slopes(Nm)
    loudness = {"values": N, "specific values": N_specific}
    bark_axis = np.linspace(0.1, 24, int(24 / 0.1))

    # Test
    is_isoclose_N = isoclose(
        N, N_iso, rtol=5 / 100, atol=0.1, is_plot=False, xaxis=None
    )
    is_isoclose_N_specific = isoclose(
        N_specific,
        N_specif_iso,
        rtol=5 / 100,
        atol=0.1,
        is_plot=True,
        tol_label="ISO 532-1 tolerance",
        xaxis=bark_axis,
    )

    # Format and save validation plot
    _format_plot(
        is_isoclose_N,
        is_isoclose_N_specific,
        N,
        N_iso,
        splitext(basename(file_path))[0],
    )


def validation_loudness_zwst():
    """Test function for the script loudness_zwicker_stationary

    Test function for the script loudness_zwicker_stationary with
    .wav file as input. The input file is provided by ISO 532-1 annex
    B3, the compliance is assessed according to section 5.1 of the
    standard. One .png compliance plot is generated.

    Parameters
    ----------
    None

    Outputs
    -------
    None
    """

    #
    # Test signal as input for stationary loudness
    #  # (from ISO 532-1 annex B3)

    signals = [
        {
            "data_file": "input/ISO_532_1/Test signal 2 (250 Hz 80 dB).wav",
            "N": 14.655,
            "N_specif_file": "input/ISO_532_1/test_signal_2.csv",
        },
        {
            "data_file": "input/ISO_532_1/Test signal 3 (1 kHz 60 dB).wav",
            "N": 4.019,
            "N_specif_file": "input/ISO_532_1/test_signal_3.csv",
        },
        {
            "data_file": "input/ISO_532_1/Test signal 4 (4 kHz 40 dB).wav",
            "N": 1.549,
            "N_specif_file": "input/ISO_532_1/test_signal_4.csv",
        },
        {
            "data_file": "input/ISO_532_1/Test signal 5 (pinknoise 60 dB).wav",
            "N": 10.498,
            "N_specif_file": "input/ISO_532_1/test_signal_5.csv",
        },
    ]

    for signal in signals:
        # Load signal and compute third octave band spectrum
        sig, fs = load(signal["data_file"], wav_calib=2 * 2**0.5)

        # Compute Loudness
        N, N_specific, bark_axis = loudness_zwst(sig, fs)

        # Load reference N'
        N_iso = signal["N"]
        N_specif_iso = np.genfromtxt(signal["N_specif_file"], skip_header=1)

        # Test
        is_isoclose_N = isoclose(
            N, N_iso, rtol=5 / 100, atol=0.1, is_plot=False, xaxis=None
        )
        is_isoclose_N_specific = isoclose(
            N_specific,
            N_specif_iso,
            rtol=5 / 100,
            atol=0.1,
            is_plot=True,
            tol_label="ISO 532-1 tolerance",
            xaxis=bark_axis,
        )

        # Format and save validation plot
        _format_plot(
            is_isoclose_N,
            is_isoclose_N_specific,
            N,
            N_iso,
            splitext(basename(signal["data_file"]))[0],
        )


def _format_plot(is_isoclose_N, is_isoclose_N_specific, N, N_iso, filename):
    # Format plot
<<<<<<< HEAD
    plt.xlabel('Critical band rate [Bark]')
    plt.ylabel('N\'_zwst [sone/Bark]')
    color = clr[5]
=======
    plt.xlabel("Critical band rate [Bark]")
    plt.ylabel("N'_zwst [sone/Bark]")
    color = "tab:green"
>>>>>>> 8442a60b
    if is_isoclose_N:
        txt_label = "N within tolerance (%.1f sone for an ISO value of %.1f sone)" % (
            N,
            N_iso,
        )
    else:
        txt_label = "N without tolerance (%.1f sone for an ISO value of %.1f sone)" % (
<<<<<<< HEAD
            N, N_iso)
        color = clr[1]
=======
            N,
            N_iso,
        )
        color = "tab:red"
>>>>>>> 8442a60b
    if is_isoclose_N_specific:
        txt_label += "\n N' within tolerance"
    else:
<<<<<<< HEAD
        txt_label += '\n N\' without tolerance'
        color = clr[1]
    props = dict(boxstyle='round', facecolor=color, alpha=0.3)
=======
        txt_label += "\n N' without tolerance"
        color = "tab:red"
    props = dict(boxstyle="round", facecolor=color, alpha=0.3)
>>>>>>> 8442a60b
    plt.text(
        0.5,
        0.05,
        txt_label,
        horizontalalignment="center",
        verticalalignment="bottom",
        transform=plt.gca().transAxes,
        bbox=props,
    )
    out_dir = "output/"
    plt.savefig(
        out_dir + "validation_loudness_zwst_" + "_".join(filename.split(" ")) + ".png",
        format="png",
    )
    plt.close()


# test de la fonction
if __name__ == "__main__":
    validation_loudness_zwst_3oct()
    validation_loudness_zwst()<|MERGE_RESOLUTION|>--- conflicted
+++ resolved
@@ -156,15 +156,9 @@
 
 def _format_plot(is_isoclose_N, is_isoclose_N_specific, N, N_iso, filename):
     # Format plot
-<<<<<<< HEAD
     plt.xlabel('Critical band rate [Bark]')
     plt.ylabel('N\'_zwst [sone/Bark]')
     color = clr[5]
-=======
-    plt.xlabel("Critical band rate [Bark]")
-    plt.ylabel("N'_zwst [sone/Bark]")
-    color = "tab:green"
->>>>>>> 8442a60b
     if is_isoclose_N:
         txt_label = "N within tolerance (%.1f sone for an ISO value of %.1f sone)" % (
             N,
@@ -172,27 +166,14 @@
         )
     else:
         txt_label = "N without tolerance (%.1f sone for an ISO value of %.1f sone)" % (
-<<<<<<< HEAD
             N, N_iso)
         color = clr[1]
-=======
-            N,
-            N_iso,
-        )
-        color = "tab:red"
->>>>>>> 8442a60b
     if is_isoclose_N_specific:
         txt_label += "\n N' within tolerance"
     else:
-<<<<<<< HEAD
         txt_label += '\n N\' without tolerance'
         color = clr[1]
     props = dict(boxstyle='round', facecolor=color, alpha=0.3)
-=======
-        txt_label += "\n N' without tolerance"
-        color = "tab:red"
-    props = dict(boxstyle="round", facecolor=color, alpha=0.3)
->>>>>>> 8442a60b
     plt.text(
         0.5,
         0.05,
