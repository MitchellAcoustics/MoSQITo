# -*- coding: utf-8 -*-

# External import
from numpy import asarray, abs, float32

# Local imports
from mosqito.sq_metrics.tonality.prominence_ratio_ecma._pr_main_calc import (
    _pr_main_calc,
)
<<<<<<< HEAD
from mosqito.utils import amp2db
=======
from mosqito.utils.conversion import amp2db
>>>>>>> 8442a60b


def pr_ecma_freq(spectrum, freqs, prominence=True):
    """
    Compute the prominence ratio value from fine band spectrum (optionally segmented)

    This function computes the prominence ratio according to ECMA 418-1
    from a sound spectrum.

    Parameters
    ----------
<<<<<<< HEAD
    spectrum : array_like
        Amplitude or complex frequency spectrum, dim(nperseg x nseg).
    freqs : array_like
        Frequency axis dim(nperseg x nseg) or ([)nperseg).
    prominence : Bool
=======
    spectrum :numpy.array
        An amplitude or complex frequency spectrum [nperseg x nseg].
    freqs : np.array
        Frequency axis [nperseg x nseg] or [nperseg].
    prominence : boolean
>>>>>>> 8442a60b
        If True, the algorithm only returns the prominent tones, if False it returns all tones detected.
        Default to True

    Returns
    -------
    t_pr : float
        Global PR value.
    pr : array of float
        PR values for each detected tone.
    promi : array of bool
        Prominence criterion for each detected tone.
    tones_freqs : array of float
        Frequency of the detected tones.

    See Also
    --------
    .tnr_ecma_freq : TNR computation for a sound spectrum
    .pr_ecma_st : Prominence ratio for a stationary signal
    .pr_ecma_perseg : PR computation for a non-stationary signal

    Notes
    -----
    The computation is based on a spectrum analysis detecting peaks to be compared with the overall smoothed spectrum.
    The algorithm automatically detects the frequency of the tonal components according to Sottek's method.

    .. math::
        \\Delta L_{TNR} = L_{peak} - 10\\log_{10}\\left (10^{0.1L_{peakband}} -10^{0.1L_{peak}}\\right )

    .. math::
        \\Delta L_{PR} = 10\\log_{10}\\left ( 10^{0.1L_{peakband}} \\right ) - 10\\log_{10}\\left [0.5\\left (10^{0.1L_{lowerband}} -10^{0.1L_{upperband}}\\right )\\right]

    The difference between PR and TNR lies in the comparison process between the peak level and the background noise amplitude.
    TNR compares the peak level to the level of its critical band, while PR compares the level of the peak's critical band to its two neighbor bands.
    According to ECMA 74 standard, TNR can then prove to be more accurate for multiple tones in adjacent critical bands, for example when strong harmonics exist.
    PR can be more effective for multiple tones within the same critical band and is more readily automated to handle such cases.

    Along with the TNR/PR value comes a prominence indicator, a tone being considered as prominent if its dB level is sufficiently higher than the smoothed spectrum, depending on its frequency.


    References
    ----------
    :cite:empty:`PR-ECMA-418-2`

    .. bibliography::
        :keyprefix: PR-

    Examples
    --------
    The example stimulus is made of white noise + 2 sine waves at 1kHz and 3kHz.

    .. plot::
       :include-source:

        >>> import numpy as np
        >>> import matplotlib.pyplot as plt
        >>> from mosqito.sound_level_meter.comp_spectrum import comp_spectrum
        >>> fs = 48000
        >>> d = 2
        >>> f = 1000
        >>> dB = 60
        >>> time = np.arange(0, d, 1/fs)
        >>> stimulus = np.sin(2 * np.pi * f * time) + 0.5 * np.sin(2 * np.pi * 3 * f * time)+ np.random.normal(0,0.5, len(time))
        >>> rms = np.sqrt(np.mean(np.power(stimulus, 2)))
        >>> ampl = 0.00002 * np.power(10, dB / 20) / rms
        >>> stimulus = stimulus * ampl
        >>> spectrum_db, freq_axis = comp_spectrum(stimulus, fs, db=True)
        >>> plt.plot(freq_axis, spectrum_db)
        >>> plt.ylim(0,60)
        >>> plt.xlabel("Frequency [Hz]")
        >>> plt.ylabel("Acoustic pressure [dB]")

    .. plot::
       :include-source:

        >>> import numpy as np
        >>> import matplotlib.pyplot as plt
        >>> from mosqito.sq_metrics import pr_ecma_freq
        >>> from mosqito.sound_level_meter.comp_spectrum import comp_spectrum
        >>> fs = 48000
        >>> d = 2
        >>> f = 1000
        >>> dB = 60
        >>> time = np.arange(0, d, 1/fs)
        >>> stimulus = np.sin(2 * np.pi * f * time) + 0.5 * np.sin(2 * np.pi * 3 * f * time)+ np.random.normal(0,0.5, len(time))
        >>> rms = np.sqrt(np.mean(np.power(stimulus, 2)))
        >>> ampl = 0.00002 * np.power(10, dB / 20) / rms
        >>> stimulus = stimulus * ampl
        >>> spec, freq_axis = comp_spectrum(stimulus, fs, db=False)
        >>> t_pr, pr, prom, tones_freqs = pr_ecma_freq(spec.T, freq_axis.T)
        >>> plt.bar(tones_freqs, pr, width=50)
        >>> plt.grid(axis='y')
        >>> plt.ylabel("PR [dB]")
        >>> plt.title("Total PR = "+ f"{t_pr[0]:.2f}" + " dB")
        >>> plt.xscale('log')
        >>> xticks_pos = list(tones_freqs) + [100,1000,10000]
        >>> xticks_pos = np.sort(xticks_pos)
        >>> xticks_label = [str(elem) for elem in xticks_pos]
        >>> plt.xticks(xticks_pos, labels=xticks_label, rotation = 30)
        >>> plt.xlabel("Frequency [Hz]")
    """

    if len(spectrum) != len(freqs):
        raise ValueError("Input spectrum and frequency axis must have the same size")

    # Compute spectrum dB values
<<<<<<< HEAD
    spectrum_db = amp2db(abs(spectrum), ref=2e-5)
=======
    spectrum_db = amp2db(np.abs(spectrum), ref=2e-5)
>>>>>>> 8442a60b

    # Compute PR values
    tones_freqs, pr, prom, t_pr = _pr_main_calc(spectrum_db, freqs)

    if prominence == False:
        return t_pr, pr, prom, tones_freqs
    else:
        return (
            t_pr,
            asarray(pr, float32)[asarray(prom, bool)],
            asarray(prom, bool)[asarray(prom, bool)],
            asarray(tones_freqs, float32)[asarray(prom, bool)],
        )<|MERGE_RESOLUTION|>--- conflicted
+++ resolved
@@ -4,14 +4,8 @@
 from numpy import asarray, abs, float32
 
 # Local imports
-from mosqito.sq_metrics.tonality.prominence_ratio_ecma._pr_main_calc import (
-    _pr_main_calc,
-)
-<<<<<<< HEAD
+from mosqito.sq_metrics.tonality.prominence_ratio_ecma._pr_main_calc import _pr_main_calc
 from mosqito.utils import amp2db
-=======
-from mosqito.utils.conversion import amp2db
->>>>>>> 8442a60b
 
 
 def pr_ecma_freq(spectrum, freqs, prominence=True):
@@ -23,19 +17,11 @@
 
     Parameters
     ----------
-<<<<<<< HEAD
     spectrum : array_like
         Amplitude or complex frequency spectrum, dim(nperseg x nseg).
     freqs : array_like
         Frequency axis dim(nperseg x nseg) or ([)nperseg).
     prominence : Bool
-=======
-    spectrum :numpy.array
-        An amplitude or complex frequency spectrum [nperseg x nseg].
-    freqs : np.array
-        Frequency axis [nperseg x nseg] or [nperseg].
-    prominence : boolean
->>>>>>> 8442a60b
         If True, the algorithm only returns the prominent tones, if False it returns all tones detected.
         Default to True
 
@@ -141,11 +127,7 @@
         raise ValueError("Input spectrum and frequency axis must have the same size")
 
     # Compute spectrum dB values
-<<<<<<< HEAD
     spectrum_db = amp2db(abs(spectrum), ref=2e-5)
-=======
-    spectrum_db = amp2db(np.abs(spectrum), ref=2e-5)
->>>>>>> 8442a60b
 
     # Compute PR values
     tones_freqs, pr, prom, t_pr = _pr_main_calc(spectrum_db, freqs)
