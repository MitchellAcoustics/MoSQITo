# -*- coding: utf-8 -*-

# Standard library imports
from numpy import linspace

# Local applications imports
from mosqito.sq_metrics.loudness.loudness_zwst._main_loudness import _main_loudness
from mosqito.sq_metrics.loudness.loudness_zwst._calc_slopes import _calc_slopes
from mosqito.sq_metrics.loudness.loudness_zwtv._nonlinear_decay import _nl_loudness
from mosqito.sq_metrics.loudness.loudness_zwtv._temporal_weighting import (
    _temporal_weighting,
)
from mosqito.sq_metrics.loudness.loudness_zwtv._third_octave_levels import (
    _third_octave_levels,
)


def loudness_zwtv(signal, fs, field_type="free"):
<<<<<<< HEAD
    """
    Returns the loudness value from a time signal

    This function computes the acoustic loudness according to Zwicker method for
    time-varying signals (ISO.532-1:2017).

    Parameters
    ----------
    signal: array_like or DataTime object
        Signal time values [Pa], dim (nperseg, nseg).
    fs : float, optional
        Sampling frequency, can be omitted if the input is a DataTime object.
        Default to None
    field_type : {'free', 'diffuse'}
        Type of soundfield.
        Default is 'free'

    Returns
=======
    """Calculate Zwicker-loudness for time-varying signals
    Calculate the acoustic loudness according to Zwicker method for
    time-varying signals.
    Normatice reference:
        DIN 45631/A1:2010
        ISO 532-1:2017 (method 2)
    The code is based on C program source code published alongside
    with ISO 532-1 standard.
    Note that for reasons of normative continuity, as defined in the
    preceeding standards, the method is in accordance with
    ISO 226:1987 equal loudness contours (instead of ISO 226:2003)
    Parameters
    ----------
    signal : numpy.array
        A time signal values [Pa].
    fs : integer
        Sampling frequency.
    field_type : str
        Type of soundfield corresponding to signal ("free" by or "diffuse").

    Outputs
>>>>>>> 8442a60b
    -------
    N : float
        Overall loudness [sones], size (Ntime,).
    N_specific : numpy.ndarray
        Specific loudness [sones/bark], size (Nbark, Ntime).
    bark_axis : numpy.ndarray
        Bark axis, size (Nbark,).
    time_axis : numpy.ndarray
        Time axis, size (Ntime,).

<<<<<<< HEAD
    Warning
    -------
    The sampling frequency of the signal must be >= 48 kHz to fulfill requirements.
    If the provided signal doesn't meet the requirements, it will be resampled.

    See Also
    --------
    .loudness_zwst : Loudness computation for a stationary time signal
    .loudness_zwst_perseg : Loudness computation by time-segment
    .loudness_zwst_freq : Loudness computation from a sound spectrum

    Notes
    -----
    For each time frame considered, the total loudness :math:`N` is computed as the integral of the specific loudness :math:`N'` measured in sone/bark, over the Bark scale.
    The values of specific loudness are evaluated from third octave band levels as function of critical band rate :math:`z` in Bark. The calculation includes the mutual
    effects that a time window can have on its neighbors.

    .. math::
        N=\\int_{0}^{24Bark}N'(z)\\textup{dz}

    Due to normative continuity, the method is in accordance with ISO 226:1987 equal loudness contours
    instead of ISO 226:2003, as defined in the following standards:
        * ISO 532:1975 (method B)
        * DIN 45631:1991
        * ISO 532-1:2017 (method 1)

    References
    ----------
    :cite:empty:`L_zw-ZF91`

    .. bibliography::
        :keyprefix: L_zw-

    Examples
    --------
    .. plot::
       :include-source:

       >>> from mosqito.sq_metrics import loudness_zwtv
       >>> import matplotlib.pyplot as plt
       >>> import numpy as np
       >>> fs=48000
       >>> d=1
       >>> dB=60
       >>> time = np.arange(0, d, 1/fs)
       >>> f = np.linspace(1000,5000, len(time))
       >>> stimulus = 0.5 * (1 + np.sin(2 * np.pi * f * time))
       >>> rms = np.sqrt(np.mean(np.power(stimulus, 2)))
       >>> ampl = 0.00002 * np.power(10, dB / 20) / rms
       >>> stimulus = stimulus * ampl
       >>> N, N_spec, bark_axis, time_axis = loudness_zwtv(stimulus, fs)
       >>> plt.plot(time_axis, N)
       >>> plt.xlabel("Time [s]")
       >>> plt.ylabel("Loudness [Sone]")
    """
=======
    """

>>>>>>> 8442a60b
    if fs < 48000:
        print(
            "[Warning] Signal resampled to 48 kHz to allow calculation. To fulfill the standard requirements fs should be >=48 kHz."
        )
        from scipy.signal import resample

        signal = resample(signal, int(48000 * len(signal) / fs))
        fs = 48000

    # Compute third octave band spectrum vs. time
    spec_third, time_axis, _ = _third_octave_levels(signal, fs)

    # Calculate core loudness (vectorized version)
    core_loudness = _main_loudness(spec_third, field_type)

    #
    # Nonlinearity
    core_loudness = _nl_loudness(core_loudness)
    #
    # Calculation of specific loudness
    loudness, spec_loudness = _calc_slopes(core_loudness)

    # temporal weigthing
    filt_loudness = _temporal_weighting(loudness)
    #
    # Decimation from temporal resolution 0.5 ms to 2ms and return
    dec_factor = 4
    N = filt_loudness[::dec_factor]
    N_spec = spec_loudness[:, ::dec_factor]
    time_axis = time_axis[::dec_factor]
    #
    # Build bark axis
    bark_axis = linspace(0.1, 24, int(24 / 0.1))

    return N, N_spec, bark_axis, time_axis<|MERGE_RESOLUTION|>--- conflicted
+++ resolved
@@ -16,7 +16,6 @@
 
 
 def loudness_zwtv(signal, fs, field_type="free"):
-<<<<<<< HEAD
     """
     Returns the loudness value from a time signal
 
@@ -25,39 +24,16 @@
 
     Parameters
     ----------
-    signal: array_like or DataTime object
-        Signal time values [Pa], dim (nperseg, nseg).
-    fs : float, optional
+    signal : numpy.array
+        A time signal values [Pa].
+    fs : integer
         Sampling frequency, can be omitted if the input is a DataTime object.
         Default to None
     field_type : {'free', 'diffuse'}
         Type of soundfield.
         Default is 'free'
-
+    Outputs
     Returns
-=======
-    """Calculate Zwicker-loudness for time-varying signals
-    Calculate the acoustic loudness according to Zwicker method for
-    time-varying signals.
-    Normatice reference:
-        DIN 45631/A1:2010
-        ISO 532-1:2017 (method 2)
-    The code is based on C program source code published alongside
-    with ISO 532-1 standard.
-    Note that for reasons of normative continuity, as defined in the
-    preceeding standards, the method is in accordance with
-    ISO 226:1987 equal loudness contours (instead of ISO 226:2003)
-    Parameters
-    ----------
-    signal : numpy.array
-        A time signal values [Pa].
-    fs : integer
-        Sampling frequency.
-    field_type : str
-        Type of soundfield corresponding to signal ("free" by or "diffuse").
-
-    Outputs
->>>>>>> 8442a60b
     -------
     N : float
         Overall loudness [sones], size (Ntime,).
@@ -68,7 +44,6 @@
     time_axis : numpy.ndarray
         Time axis, size (Ntime,).
 
-<<<<<<< HEAD
     Warning
     -------
     The sampling frequency of the signal must be >= 48 kHz to fulfill requirements.
@@ -124,10 +99,6 @@
        >>> plt.xlabel("Time [s]")
        >>> plt.ylabel("Loudness [Sone]")
     """
-=======
-    """
-
->>>>>>> 8442a60b
     if fs < 48000:
         print(
             "[Warning] Signal resampled to 48 kHz to allow calculation. To fulfill the standard requirements fs should be >=48 kHz."
