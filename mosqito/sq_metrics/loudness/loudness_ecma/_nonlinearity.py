--- conflicted
+++ resolved
@@ -1,7 +1,4 @@
-<<<<<<< HEAD
-# Standarda library import
-=======
->>>>>>> 8442a60b
+# Standard library import
 from numpy import array, ones
 
 
@@ -27,17 +24,6 @@
     c_N = 0.0211668
 
     alpha = 1.50
-<<<<<<< HEAD
-    v_i = array(
-        [1.0, 0.6602, 0.0864, 0.6384, 0.0328, 0.4068, 0.2082, 0.3994, 0.6434]
-    )
-    thresh = array([15.0, 25.0, 35.0, 45.0, 55.0, 65.0, 75.0, 85.0])
-    p_ti = p_0 * 10 ** (thresh / 20)
-
-    a_prime = ones(p.shape)
-    for i in range(8):
-        a_prime *= (1 + (p / p_ti[i]) ** alpha) ** ((v_i[i + 1] - v_i[i]) / alpha)
-=======
 
     v_i = array([1.0, 0.6602, 0.0864, 0.6384, 0.0328, 0.4068, 0.2082, 0.3994, 0.6434])
 
@@ -49,7 +35,6 @@
     for i in range(1, 9):
         a_prime *= (1 + (p / p_ti[i]) ** alpha) ** ((v_i[i] - v_i[i - 1]) / alpha)
 
->>>>>>> 8442a60b
     a_prime *= c_N * p / p_0
 
     return a_prime