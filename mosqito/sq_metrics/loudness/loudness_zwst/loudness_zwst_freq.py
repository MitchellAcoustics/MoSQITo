# -*- coding: utf-8 -*-

# Third party imports
<<<<<<< HEAD
from numpy import linspace, arange, interp
=======
from numpy import linspace, arange, tile, diff
from scipy.interpolate import interp1d
>>>>>>> 8442a60b

# Local application imports
from mosqito.sound_level_meter.noct_spectrum.noct_synthesis import noct_synthesis
from mosqito.sq_metrics.loudness.loudness_zwst._main_loudness import _main_loudness
from mosqito.sq_metrics.loudness.loudness_zwst._calc_slopes import _calc_slopes
from mosqito.utils import amp2db


def loudness_zwst_freq(spectrum, freqs, field_type="free"):
    """
    Compute the loudness value from a fine band spectrum

    This function computes the acoustic loudness according to Zwicker method for
    stationary signals (ISO.532-1:2017).

    Parameters
    ----------
    spectrum : array_like
        A RMS spectrum.
    freqs : array_like
        Frequency axis.
    field_type : {'free', 'diffuse'}
        Type of soundfield.
        Default is 'free'

    Returns
    -------
    N : float or array_like
        Overall loudness array in [sones], size (Ntime,).
    N_specific : array_like
        Specific loudness array [sones/bark], size (Nbark, Ntime).
    bark_axis: array_like
        Bark axis array, size (Nbark,).

    Warning
    -------
    The sampling frequency of the signal must be >= 48 kHz to fulfill requirements.
    If the provided signal doesn't meet the requirements, it will be resampled.

    See Also
    --------
    .loudness_zwst : Loudness computation for a stationary time signal
    .loudness_zwst_perseg : Loudness computation by time-segment
    .loudness_zwtv : Loudness computation for a non-stationary time signal

    Notes
    -----
    The total loudness :math:`N` is computed as the integral of the specific loudness :math:`N'` measured in sone/bark, over the Bark scale.
    The values of specific loudness are evaluated from third octave band levels as function of critical band rate :math:`z` in Bark.

    .. math::
        N=\\int_{0}^{24Bark}N'(z)\\textup{dz}

    Due to normative continuity, the method is in accordance with ISO 226:1987 equal loudness contours
    instead of ISO 226:2003, as defined in the following standards:
        * ISO 532:1975 (method B)
        * DIN 45631:1991
        * ISO 532-1:2017 (method 1)

    References
    ----------
    :cite:empty:`L_zw-ZF91`
    :cite:empty:`L_zw-ISO.532-1:2017`

    .. bibliography::
        :keyprefix: L_zw-

    Examples
    --------
    .. plot::
       :include-source:

       >>> from mosqito.sq_metrics import loudness_zwst_freq
       >>> from mosqito.sound_level_meter import comp_spectrum
       >>> import matplotlib.pyplot as plt
       >>> import numpy as np
       >>> fs=48000
       >>> d=0.2
       >>> dB=60
       >>> time = np.arange(0, d, 1/fs)
       >>> f = np.linspace(1000,5000, len(time))
       >>> stimulus = 0.5 * (1 + np.sin(2 * np.pi * f * time))
       >>> rms = np.sqrt(np.mean(np.power(stimulus, 2)))
       >>> ampl = 0.00002 * np.power(10, dB / 20) / rms
       >>> stimulus = stimulus * ampl
       >>> spec, freqs = comp_spectrum(stimulus, fs, db=False)
       >>> N, N_spec, bark_axis = loudness_zwst_freq(spec, freqs)
       >>> plt.plot(bark_axis, N_spec)
       >>> plt.xlabel("Frequency band [Bark]")
       >>> plt.ylabel("Specific loudness [Sone/Bark]")
       >>> plt.title("Loudness = " + f"{N:.2f}" + " [Sone]")
    """

<<<<<<< HEAD
    # Check the inputs
    if len(spectrum) != len(freqs):
        raise ValueError("Input spectrum and frequency axis must have the same shape")

    if (freqs.max() < 24000) or (freqs.min() > 24):
        print(
            "[WARNING] freqs argument is not wide enough to cover the full audio range. Missing frequency bands will be filled with 0. To fulfill the standard requirements, the frequency axis should go from 24Hz up to 24 kHz."
        )
        df = freqs[1] - freqs[0]
        spectrum = interp(arange(0, 24000 + df, df), freqs, spectrum)
        freqs = arange(0, 24000 + df, df)
=======
    # 1D spectrum
    if len(spectrum.shape) == 1:
        if len(spectrum) != len(freqs):
            raise ValueError(
                "Input spectrum and frequency axis do not have the same length"
            )
        if (freqs.max() < 24000) or (freqs.min() > 24):
            print(
                "[WARNING] freqs argument is not wide enough to cover the full audio range. Missing frequency bands will be filled with 0. To fulfill the standard requirements, the frequency axis should go from 24Hz up to 24 kHz."
            )
            df = freqs[1] - freqs[0]
            spectrum = interp1d(
                freqs, spectrum, axis=0, bounds_error=False, fill_value=0
            )(linspace(0, 24000, int(24000 // df)))
            freqs = linspace(0, 24000, int(24000 // df))
    # 2D spectrum
    elif len(spectrum.shape) > 1:
        nseg = spectrum.shape[1]
        # one frequency axis per segment
        if len(freqs.shape) > 1:
            if spectrum.shape != freqs.shape:
                raise ValueError(
                    "Input spectrum and frequency axis do not have the same shape."
                )
            if (freqs.max() < 24000) or (freqs.min() > 24):
                print(
                    "[WARNING] freqs argument is not wide enough to cover the full audio range. Missing frequency bands will be filled with 0. To fulfill the standard requirements, the frequency axis should go from 24Hz up to 24 kHz."
                )
                df = diff(freqs, axis=0).min()
                nperseg = int(24000 // df)
                spectrum = (
                    interp1d(
                        freqs.ravel(),
                        spectrum.ravel(),
                        bounds_error=False,
                        fill_value=0,
                    )(tile(linspace(0, 24000, nperseg), nseg))
                    .reshape((nseg, nperseg))
                    .T
                )
                freqs = tile(linspace(0, 24000, nperseg), (nseg, 1)).T
        # one frequency axis for all the segments
        elif len(freqs.shape) == 1:
            if spectrum.shape[0] != len(freqs):
                raise ValueError(
                    'Input spectra and frequency axis do not have the same length. "freqs" must have dim(nperseg) and "spectra" must have dim(nperseg,nseg).'
                )
            if (freqs.max() < 24000) or (freqs.min() > 24):
                print(
                    "[WARNING] freqs argument is not wide enough to cover the full audio range. Missing frequency bands will be filled with 0. To fulfill the standard requirements, the frequency axis should go from 24Hz up to 24 kHz."
                )
                df = freqs[1] - freqs[0]
                nperseg = int(24000 // df)
                spectrum = interp1d(
                    freqs, spectrum, axis=0, bounds_error=False, fill_value=0
                )(linspace(0, 24000, nperseg))
                freqs = tile(linspace(0, 24000, nperseg), (nseg, 1)).T
>>>>>>> 8442a60b

    # Compute third octave band spectrum
    spec_third, _ = noct_synthesis(spectrum, freqs, fmin=24, fmax=12600)

    # Compute dB values
    spec_third = amp2db(spec_third, ref=2e-5)

    # Compute main loudness
    Nm = _main_loudness(spec_third, field_type)
    #
    # Computation of specific loudness pattern and integration of overall
    # loudness by attaching slopes towards higher frequencies
    N, N_specific = _calc_slopes(Nm)

    # Define Bark axis
    bark_axis = linspace(0.1, 24, int(24 / 0.1))

    return N, N_specific, bark_axis<|MERGE_RESOLUTION|>--- conflicted
+++ resolved
@@ -1,12 +1,8 @@
 # -*- coding: utf-8 -*-
 
 # Third party imports
-<<<<<<< HEAD
-from numpy import linspace, arange, interp
-=======
 from numpy import linspace, arange, tile, diff
 from scipy.interpolate import interp1d
->>>>>>> 8442a60b
 
 # Local application imports
 from mosqito.sound_level_meter.noct_spectrum.noct_synthesis import noct_synthesis
@@ -100,19 +96,10 @@
        >>> plt.title("Loudness = " + f"{N:.2f}" + " [Sone]")
     """
 
-<<<<<<< HEAD
     # Check the inputs
     if len(spectrum) != len(freqs):
         raise ValueError("Input spectrum and frequency axis must have the same shape")
 
-    if (freqs.max() < 24000) or (freqs.min() > 24):
-        print(
-            "[WARNING] freqs argument is not wide enough to cover the full audio range. Missing frequency bands will be filled with 0. To fulfill the standard requirements, the frequency axis should go from 24Hz up to 24 kHz."
-        )
-        df = freqs[1] - freqs[0]
-        spectrum = interp(arange(0, 24000 + df, df), freqs, spectrum)
-        freqs = arange(0, 24000 + df, df)
-=======
     # 1D spectrum
     if len(spectrum.shape) == 1:
         if len(spectrum) != len(freqs):
@@ -170,7 +157,6 @@
                     freqs, spectrum, axis=0, bounds_error=False, fill_value=0
                 )(linspace(0, 24000, nperseg))
                 freqs = tile(linspace(0, 24000, nperseg), (nseg, 1)).T
->>>>>>> 8442a60b
 
     # Compute third octave band spectrum
     spec_third, _ = noct_synthesis(spectrum, freqs, fmin=24, fmax=12600)
