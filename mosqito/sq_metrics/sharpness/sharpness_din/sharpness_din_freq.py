# -*- coding: utf-8 -*-

# Standard library import
from numpy import interp, arange

# Local imports
from mosqito.sq_metrics import loudness_zwst_freq
from mosqito.sq_metrics.sharpness.sharpness_din.sharpness_din_from_loudness import (
    sharpness_din_from_loudness,
)
<<<<<<< HEAD
=======

from numpy import arange, linspace, tile, diff
from scipy.interpolate import interp1d
>>>>>>> 8442a60b


def sharpness_din_freq(spectrum, freqs, weighting="din", field_type="free"):
    """
    Compute the sharpness value from a fine band spectrum

    This function computes the sharpness value along time according to different methods.

    Parameters
    -----------
    spectrum : array_like
        A RMS spectrum.
    freqs : array_like
        Frequency axis.
    weighting : {'din', 'aures', 'bismarck', 'fastl'}
        Weighting function used for the sharpness computation.
        Default is 'din'
    field_type : {'free', 'diffuse'}
        Type of soundfield.
        Default is 'free'

    Returns
    --------
    S : numpy.array
        Sharpness value in [acum]

    Warning
    -------
    The sampling frequency of the signal must be >= 48 kHz to fulfill requirements.
    If the provided signal doesn't meet the requirements, it will be resampled.

    See Also
    ---------
    .sharpness_din_from_loudness : Sharpness computation from loudness values
    .sharpness_din_st : Sharpness computation for a stationary time signal
    .sharpness_din_tv : Sharpness computation for a non-stationary time signal
    .sharpness_din_perseg : Sharpness computation by time-segment

    Notes
    ------
    The computation consists of a specific loudness weighting employing a weighting function :math:`g(z)`:

    .. math::
        S=0.11\\frac{\\int_{0}^{24Bark}N'(z)g(z)\\textup{dz}}{N}

    with :math:`N'` the specific loudness and :math:`N` the global loudness according to Zwicker method
    for stationary signals.

    The different methods available with the function account for the weighting function applied:
     * DIN 45692 : weighting defined in the standard
     * Aures
     * Bismarck
     * Fastl

    References
    -----------
    :cite:empty:`S-DIN.45692:2009`
    :cite:empty:`S-ZF:9`
    :cite:empty:`S-B74`

    .. bibliography::
        :keyprefix: S-

    Examples
    ---------
    .. plot::
       :include-source:

       >>> from mosqito.sq_metrics import sharpness_din_freq
       >>> from mosqito.sound_level_meter import comp_spectrum
       >>> import matplotlib.pyplot as plt
       >>> import numpy as np
       >>> fs=48000
       >>> d=0.2
       >>> dB=60
       >>> time = np.arange(0, d, 1/fs)
       >>> f = np.linspace(1000,5000, len(time))
       >>> stimulus = 0.5 * (1 + np.sin(2 * np.pi * f * time))
       >>> rms = np.sqrt(np.mean(np.power(stimulus, 2)))
       >>> ampl = 0.00002 * np.power(10, dB / 20) / rms
       >>> stimulus = stimulus * ampl
       >>> spec, freqs = comp_spectrum(stimulus, fs, db=False)
       >>> S = sharpness_din_freq(spec, freqs)
       >>> plt.plot(time, stimulus)
       >>> plt.xlim(0, 0.05)
       >>> plt.xlabel("Time [s]")
       >>> plt.ylabel("Amplitude [Pa]")
       >>> plt.title("Sharpness = " + f"{S:.2f}" + " [Acum]")
    """
<<<<<<< HEAD
    # Check the inputs
    if len(spectrum) != len(freqs):
        raise ValueError("Input spectrum and frequency axis must have the same shape")

    if (freqs.max() < 24000) or (freqs.min() > 24):
        print(
            "[WARNING] freqs argument is not wide enough to cover the full audio range. Missing frequency bands will be filled with 0. To fulfill the standard requirements, the frequency axis should go from 24Hz up to 24 kHz."
        )
        df = freqs[1] - freqs[0]
        spectrum = interp(arange(0, 24000 + df, df), freqs, spectrum)
        freqs = arange(0, 24000 + df, df)

=======
    # 1D spectrum
    if len(spectrum.shape) == 1:
        if len(spectrum) != len(freqs):
            raise ValueError(
                "Input spectrum and frequency axis do not have the same length"
            )
        if (freqs.max() < 24000) or (freqs.min() > 24):
            print(
                "[WARNING] freqs argument is not wide enough to cover the full audio range. Missing frequency bands will be filled with 0. To fulfill the standard requirements, the frequency axis should go from 24Hz up to 24 kHz."
            )
            df = freqs[1] - freqs[0]
            spectrum = interp1d(
                freqs, spectrum, axis=0, bounds_error=False, fill_value=0
            )(linspace(0, 24000, int(24000 // df)))
            freqs = linspace(0, 24000, int(24000 // df))
    # 2D spectrum
    elif len(spectrum.shape) > 1:
        nseg = spectrum.shape[1]
        # one frequency axis per segment
        if len(freqs.shape) > 1:
            if spectrum.shape != freqs.shape:
                raise ValueError(
                    "Input spectrum and frequency axis do not have the same shape."
                )
            if (freqs.max() < 24000) or (freqs.min() > 24):
                print(
                    "[WARNING] freqs argument is not wide enough to cover the full audio range. Missing frequency bands will be filled with 0. To fulfill the standard requirements, the frequency axis should go from 24Hz up to 24 kHz."
                )
                df = diff(freqs, axis=0).min()
                nperseg = int(24000 // df)
                spectrum = (
                    interp1d(
                        freqs.ravel(),
                        spectrum.ravel(),
                        bounds_error=False,
                        fill_value=0,
                    )(tile(linspace(0, 24000, nperseg), nseg))
                    .reshape((nseg, nperseg))
                    .T
                )
                freqs = tile(linspace(0, 24000, nperseg), (nseg, 1)).T
        # one frequency axis for all the segments
        elif len(freqs.shape) == 1:
            if spectrum.shape[0] != len(freqs):
                raise ValueError(
                    'Input spectra and frequency axis do not have the same length. "freqs" must have dim(nperseg) and "spectra" must have dim(nperseg,nseg).'
                )
            if (freqs.max() < 24000) or (freqs.min() > 24):
                print(
                    "[WARNING] freqs argument is not wide enough to cover the full audio range. Missing frequency bands will be filled with 0. To fulfill the standard requirements, the frequency axis should go from 24Hz up to 24 kHz."
                )
                df = freqs[1] - freqs[0]
                nperseg = int(24000 // df)
                spectrum = interp1d(
                    freqs, spectrum, axis=0, bounds_error=False, fill_value=0
                )(linspace(0, 24000, nperseg))
                freqs = tile(linspace(0, 24000, nperseg), (nseg, 1)).T
>>>>>>> 8442a60b
    # Compute loudness
    N, N_specific, _ = loudness_zwst_freq(spectrum, freqs, field_type=field_type)

    if len(spectrum.shape) > 1:
        raise ValueError("With a 2D spectrum use 'sharpness_din_perseg' calculation.")

    # Compute sharpness from loudness
    S = sharpness_din_from_loudness(N, N_specific, weighting=weighting)

    return S<|MERGE_RESOLUTION|>--- conflicted
+++ resolved
@@ -8,12 +8,9 @@
 from mosqito.sq_metrics.sharpness.sharpness_din.sharpness_din_from_loudness import (
     sharpness_din_from_loudness,
 )
-<<<<<<< HEAD
-=======
 
 from numpy import arange, linspace, tile, diff
 from scipy.interpolate import interp1d
->>>>>>> 8442a60b
 
 
 def sharpness_din_freq(spectrum, freqs, weighting="din", field_type="free"):
@@ -103,20 +100,6 @@
        >>> plt.ylabel("Amplitude [Pa]")
        >>> plt.title("Sharpness = " + f"{S:.2f}" + " [Acum]")
     """
-<<<<<<< HEAD
-    # Check the inputs
-    if len(spectrum) != len(freqs):
-        raise ValueError("Input spectrum and frequency axis must have the same shape")
-
-    if (freqs.max() < 24000) or (freqs.min() > 24):
-        print(
-            "[WARNING] freqs argument is not wide enough to cover the full audio range. Missing frequency bands will be filled with 0. To fulfill the standard requirements, the frequency axis should go from 24Hz up to 24 kHz."
-        )
-        df = freqs[1] - freqs[0]
-        spectrum = interp(arange(0, 24000 + df, df), freqs, spectrum)
-        freqs = arange(0, 24000 + df, df)
-
-=======
     # 1D spectrum
     if len(spectrum.shape) == 1:
         if len(spectrum) != len(freqs):
@@ -174,7 +157,7 @@
                     freqs, spectrum, axis=0, bounds_error=False, fill_value=0
                 )(linspace(0, 24000, nperseg))
                 freqs = tile(linspace(0, 24000, nperseg), (nseg, 1)).T
->>>>>>> 8442a60b
+   
     # Compute loudness
     N, N_specific, _ = loudness_zwst_freq(spectrum, freqs, field_type=field_type)
 
