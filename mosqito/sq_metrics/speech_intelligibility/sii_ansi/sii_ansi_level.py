--- conflicted
+++ resolved
@@ -2,9 +2,6 @@
 
 from numpy import ones, log10, power
 
-<<<<<<< HEAD
-from mosqito.sq_metrics.speech_intelligibility.sii_ansi._speech_data import _get_critical_band_speech_data, _get_equal_critical_band_speech_data, _get_octave_band_speech_data, _get_third_octave_band_speech_data
-=======
 from mosqito.sq_metrics.speech_intelligibility.sii_ansi._band_procedure_data import (
     _get_critical_band_data,
     _get_equal_critical_band_data,
@@ -17,7 +14,6 @@
     _get_octave_band_speech_data,
     _get_third_octave_band_speech_data,
 )
->>>>>>> 8442a60b
 from mosqito.sq_metrics.speech_intelligibility.sii_ansi._main_sii import _main_sii
 
 
@@ -47,8 +43,7 @@
         Specific SII values along the frequency axis.
     freq_axis: numpy.ndarray
         Frequency axis corresponding to the chosen method.
-<<<<<<< HEAD
-        
+
     See also
     --------
     .sii_ansi : Speech intelligibility with a time signal as background noise
@@ -81,9 +76,6 @@
     .. bibliography::
         :keyprefix: SII-
         
-=======
-
->>>>>>> 8442a60b
     Examples
     --------
     .. plot::
@@ -106,11 +98,7 @@
         >>> plt.plot(freq_axis, SII_spec)
         >>> plt.xlabel("Frequency [Hz]")
         >>> plt.ylabel("Specific value ")
-<<<<<<< HEAD
-        >>> plt.title("Speech Intelligibility Index = " + f"{SII:.2f}")   
-=======
         >>> plt.title("Speech Intelligibility Index = " + f"{SII:.2f} \n Speech level: " + speech_level)
->>>>>>> 8442a60b
 
     """
 
@@ -152,13 +140,8 @@
     noise_spectrum = ones((nbands)) * band_level
 
     # Compute SII
-<<<<<<< HEAD
-    SII, SII_specific, freq_axis = _main_sii(method, speech_spectrum, noise_spectrum, threshold)    
-    
-=======
     SII, SII_specific, freq_axis = _main_sii(
         method, speech_spectrum, noise_spectrum, threshold
     )
 
->>>>>>> 8442a60b
     return SII, SII_specific, freq_axis